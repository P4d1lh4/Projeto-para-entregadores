
import React, { useEffect, useState } from 'react';
import DeliveryAnalysisReport from '@/components/analytics/DeliveryAnalysisReport';
import { fetchDeliveryData } from '@/services/deliveryService';
import { generateMockFoxDeliveries } from '@/utils/mockDeliveryGenerator';
import type { FoxDelivery } from '@/types/delivery';
import { Loader2, AlertCircle, Info } from 'lucide-react';
import { Card, CardContent } from '@/components/ui/card';
import { Alert, AlertDescription } from '@/components/ui/alert';

const DeliveryAnalysisPage: React.FC = () => {
  const [deliveries, setDeliveries] = useState<FoxDelivery[]>([]);
  const [loading, setLoading] = useState(true);
  const [error, setError] = useState<string | null>(null);
  const [usingMockData, setUsingMockData] = useState(false);

  useEffect(() => {
    const loadDeliveryData = async () => {
      try {
        setLoading(true);
        setError(null);
        
        const result = await fetchDeliveryData();
        
        if (result.error || !result.data || result.data.length === 0) {
          // If there's no real data, use mock data for demonstration
          console.log('Using mock data for demonstration');
          const mockData = generateMockFoxDeliveries(150);
          setDeliveries(mockData);
          setUsingMockData(true);
        } else {
          setDeliveries(result.data);
          setUsingMockData(false);
        }
      } catch (err) {
        console.error('Error loading data:', err);
        // In case of error, still use mock data
        const mockData = generateMockFoxDeliveries(150);
        setDeliveries(mockData);
        setUsingMockData(true);
      } finally {
        setLoading(false);
      }
    };

    loadDeliveryData();
  }, []);

  if (loading) {
    return (
      <div className="flex items-center justify-center min-h-[400px]">
        <div className="text-center">
          <Loader2 className="h-8 w-8 animate-spin mx-auto mb-4" />
          <p className="text-muted-foreground">Loading delivery data...</p>
        </div>
      </div>
    );
  }

  return (
    <div className="container mx-auto px-4 py-6">
      {usingMockData && (
        <Alert className="mb-6">
          <Info className="h-4 w-4" />
          <AlertDescription>
<<<<<<< HEAD
            <strong>Dados de Demonstração:</strong> Este relatório está usando dados simulados para demonstração. 
            To see real analysis, import your delivery data into the system.
=======
            <strong>Demo Data:</strong> This report is using simulated data for demonstration purposes. 
            To see real analytics, import your delivery data into the system.
>>>>>>> f7f9c502
          </AlertDescription>
        </Alert>
      )}
      <DeliveryAnalysisReport deliveries={deliveries} />
    </div>
  );
};

export default DeliveryAnalysisPage;<|MERGE_RESOLUTION|>--- conflicted
+++ resolved
@@ -1,4 +1,3 @@
-
 import React, { useEffect, useState } from 'react';
 import DeliveryAnalysisReport from '@/components/analytics/DeliveryAnalysisReport';
 import { fetchDeliveryData } from '@/services/deliveryService';
@@ -63,13 +62,8 @@
         <Alert className="mb-6">
           <Info className="h-4 w-4" />
           <AlertDescription>
-<<<<<<< HEAD
-            <strong>Dados de Demonstração:</strong> Este relatório está usando dados simulados para demonstração. 
-            To see real analysis, import your delivery data into the system.
-=======
             <strong>Demo Data:</strong> This report is using simulated data for demonstration purposes. 
             To see real analytics, import your delivery data into the system.
->>>>>>> f7f9c502
           </AlertDescription>
         </Alert>
       )}
